--- conflicted
+++ resolved
@@ -1,10 +1,6 @@
 # BehaveNet
 
-<<<<<<< HEAD
-NOTE: This is a beta version, we will release the first stable version by early February.
-=======
 NOTE: The master branch contains the code version released with the neurips paper in November 2019; for more recent updates, see the develop branch.
->>>>>>> 92f6b85c
 
 BehaveNet is a probabilistic framework for the analysis of behavioral video and neural activity. 
 This framework provides tools for compression, segmentation, generation, and decoding of behavioral 
